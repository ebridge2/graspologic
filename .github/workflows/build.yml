name: graspologic Build
on:
  push:
    paths-ignore:
      - '.all-contributorsrc'
      - 'CONTRIBUTORS.md'
    branches-ignore:
      - 'dev'
      - 'main'
  pull_request:
    paths-ignore:
      - '.all-contributorsrc'
      - 'CONTRIBUTORS.md'
  workflow_call:
jobs:
  static-code-analysis:
    runs-on: ubuntu-latest
    permissions:
      actions: read
      contents: read
      security-events: write
    steps:
    - name: Checkout repository
      uses: actions/checkout@v2
    - name: Initialize CodeQL
      uses: github/codeql-action/init@v1
      with:
        languages: 'python'
    - name: Perform CodeQL Analysis
      uses: github/codeql-action/analyze@v1
  build-reference-documentation:
    runs-on: ubuntu-latest
    steps:
      - uses: actions/checkout@v2
      - name: Set up Python 3.8
        uses: actions/setup-python@v2
        with:
          python-version: 3.8
      - name: "Run Reference Documentation Generation"
        run: |
          sudo apt install pandoc
          pip install -U pip setuptools wheel
          pip install -r requirements.txt
<<<<<<< HEAD
          pip freeze > versions_at_documentation_build.txt
=======
          pip install pipdeptree
          echo "documentation" > dependencies_documentation.txt
          pipdeptree >> dependencies_documentation.txt
>>>>>>> 4c661796
          sphinx-build -W -t build_tutorials -a docs/ docs/_build/html
      - name: Archive documentation version artifact
        uses: actions/upload-artifact@v2
        with:
<<<<<<< HEAD
          name: versions_at_documentation_build
          path: |
            versions_at_documentation_build.txt
=======
          name: dependencies
          path: |
            dependencies_documentation.txt
>>>>>>> 4c661796
      - name: Archive documentation artifacts
        uses: actions/upload-artifact@v2
        with:
          name: documentation-site
          path: |
            docs/_build/html
  code-format-check:
    runs-on: ubuntu-latest
    steps:
      - uses: actions/checkout@v2
      - name: Set up Python 3.8
        uses: actions/setup-python@v2
        with:
          python-version: 3.8
      - name: Run Format Check
        run: |
          pip install -U pip setuptools wheel
          pip install -r requirements.txt
          black --check --diff ./graspologic ./tests
          isort --check-only ./graspologic ./tests
  test-coverage:
    runs-on: ubuntu-latest
    steps:
      - uses: actions/checkout@v2
      - name: Set up Python 3.8
        uses: actions/setup-python@v2
        with:
          python-version: 3.8
      - name: Run Test Coverage
        run: |
          pip install -U pip setuptools wheel
          pip install -r requirements.txt
          python -m pytest --co --cov=graspologic graspologic tests
  unit-and-doc-test:
    runs-on: ${{matrix.os}}
    strategy:
      matrix:
        os: [ubuntu-latest, windows-latest, macos-latest]
        python_version: [3.6, 3.7, 3.8, 3.9]
      fail-fast: false
    steps:
      - uses: actions/checkout@v2
      - name: Set up Python ${{matrix.python_version}} ${{matrix.os}}
        uses: actions/setup-python@v2
        with:
          python-version: ${{matrix.python_version}}
<<<<<<< HEAD
      - name: Run Unit Tests and Doctests
        run: |
          pip install -U pip setuptools
          pip install -r requirements.txt
          pytest tests  # note: should be pytest graspologic tests, but we're skipping doctests for now and re-enabling them in another PR
  publish:
    runs-on: ubuntu-latest
    needs: [static-code-analysis, build-reference-documentation, code-format-check, unit-and-doc-test]
    if: github.ref=='refs/heads/main' || github.ref=='refs/heads/dev'
    steps:
      - uses: actions/checkout@v2
      - name: Set up Python 3.8
        uses: actions/setup-python@v1
        with:
          python-version: 3.8
      - name: Install dependencies
=======
      - name: Install dependencies Python ${{matrix.python_version}} ${{matrix.os}}
>>>>>>> 4c661796
        run: |
          pip install -U pip setuptools wheel
          pip install -r requirements.txt
<<<<<<< HEAD
          pip freeze > versions_at_release.txt
      - name: Archive version artifact
        uses: actions/upload-artifact@v2
        with:
          name: versions_at_release
          path: |
            versions_at_release.txt
      - name: Create version environment variable
        run: |
          echo "GRASPOLOGIC_VERSION=`python setup.py --version`" >> $GITHUB_ENV
          echo "GRASPOLOGIC_TAG=v`python setup.py --version`" >> $GITHUB_ENV
      - name: Build Release with setuptools
        if: github.ref=='refs/heads/main'
=======
      - name: Run Unit Tests and Doctests Python ${{matrix.python_version}} ${{matrix.os}}
>>>>>>> 4c661796
        run: |
          pytest tests  # note: should be pytest graspologic tests, but we're skipping doctests for now and re-enabling them in another PR
      - name: Run mypy type check Python ${{matrix.python_version}} ${{matrix.os}}
        run: |
          mypy ./graspologic
      - name: Generate dependency tree
        run: |
<<<<<<< HEAD
          twine upload dist/*
      - name: Download documentation artifact
        uses: actions/download-artifact@v2
        with:
          name: documentation-site
          path: docs/documentation-site
      - name: Publish reference docs (dev branch)
        uses: peaceiris/actions-gh-pages@v3
        if: github.ref=='refs/heads/dev'
        with:
          github_token: ${{ secrets.GITHUB_TOKEN }}
          publish_dir: docs/documentation-site
          destination_dir: pre-release
      - name: Publish reference docs (main branch)
        uses: peaceiris/actions-gh-pages@v3
        if: github.ref=='refs/heads/main'
        with:
          github_token: ${{ secrets.GITHUB_TOKEN }}
          publish_dir: docs/documentation-site
          destination_dir: ${{ env.GRASPOLOGIC_VERSION }}
      - name: Publish latest reference docs (main branch)
        uses: peaceiris/actions-gh-pages@v3
        if: github.ref=='refs/heads/main'
        with:
          github_token: ${{ secrets.GITHUB_TOKEN }}
          publish_dir: docs/documentation-site
          destination_dir: latest
      - name: Create tag and GitHub release
        uses: ncipollo/release-action@v1
        if: github.ref=='refs/heads/main'
        with:
          tag: ${{ env.GRASPOLOGIC_TAG }}
          token: ${{ secrets.GITHUB_TOKEN }}
          artifacts: versions_at_release.txt
=======
          pip install pipdeptree
          export DEPS='dependencies_${{matrix.python_version}}_${{matrix.os}}.txt'
          echo "${{matrix.python_version}} ${{matrix.os}}" > $DEPS
          pipdeptree >> $DEPS
        shell: bash
      - name: Archive dependency tree
        uses: actions/upload-artifact@v2
        with:
          name: dependencies
          path: |
            dependencies_${{matrix.python_version}}_${{matrix.os}}.txt
>>>>>>> 4c661796
<|MERGE_RESOLUTION|>--- conflicted
+++ resolved
@@ -41,26 +41,16 @@
           sudo apt install pandoc
           pip install -U pip setuptools wheel
           pip install -r requirements.txt
-<<<<<<< HEAD
-          pip freeze > versions_at_documentation_build.txt
-=======
           pip install pipdeptree
           echo "documentation" > dependencies_documentation.txt
           pipdeptree >> dependencies_documentation.txt
->>>>>>> 4c661796
           sphinx-build -W -t build_tutorials -a docs/ docs/_build/html
       - name: Archive documentation version artifact
         uses: actions/upload-artifact@v2
         with:
-<<<<<<< HEAD
-          name: versions_at_documentation_build
-          path: |
-            versions_at_documentation_build.txt
-=======
           name: dependencies
           path: |
             dependencies_documentation.txt
->>>>>>> 4c661796
       - name: Archive documentation artifacts
         uses: actions/upload-artifact@v2
         with:
@@ -107,46 +97,11 @@
         uses: actions/setup-python@v2
         with:
           python-version: ${{matrix.python_version}}
-<<<<<<< HEAD
-      - name: Run Unit Tests and Doctests
-        run: |
-          pip install -U pip setuptools
-          pip install -r requirements.txt
-          pytest tests  # note: should be pytest graspologic tests, but we're skipping doctests for now and re-enabling them in another PR
-  publish:
-    runs-on: ubuntu-latest
-    needs: [static-code-analysis, build-reference-documentation, code-format-check, unit-and-doc-test]
-    if: github.ref=='refs/heads/main' || github.ref=='refs/heads/dev'
-    steps:
-      - uses: actions/checkout@v2
-      - name: Set up Python 3.8
-        uses: actions/setup-python@v1
-        with:
-          python-version: 3.8
-      - name: Install dependencies
-=======
       - name: Install dependencies Python ${{matrix.python_version}} ${{matrix.os}}
->>>>>>> 4c661796
         run: |
           pip install -U pip setuptools wheel
           pip install -r requirements.txt
-<<<<<<< HEAD
-          pip freeze > versions_at_release.txt
-      - name: Archive version artifact
-        uses: actions/upload-artifact@v2
-        with:
-          name: versions_at_release
-          path: |
-            versions_at_release.txt
-      - name: Create version environment variable
-        run: |
-          echo "GRASPOLOGIC_VERSION=`python setup.py --version`" >> $GITHUB_ENV
-          echo "GRASPOLOGIC_TAG=v`python setup.py --version`" >> $GITHUB_ENV
-      - name: Build Release with setuptools
-        if: github.ref=='refs/heads/main'
-=======
       - name: Run Unit Tests and Doctests Python ${{matrix.python_version}} ${{matrix.os}}
->>>>>>> 4c661796
         run: |
           pytest tests  # note: should be pytest graspologic tests, but we're skipping doctests for now and re-enabling them in another PR
       - name: Run mypy type check Python ${{matrix.python_version}} ${{matrix.os}}
@@ -154,42 +109,6 @@
           mypy ./graspologic
       - name: Generate dependency tree
         run: |
-<<<<<<< HEAD
-          twine upload dist/*
-      - name: Download documentation artifact
-        uses: actions/download-artifact@v2
-        with:
-          name: documentation-site
-          path: docs/documentation-site
-      - name: Publish reference docs (dev branch)
-        uses: peaceiris/actions-gh-pages@v3
-        if: github.ref=='refs/heads/dev'
-        with:
-          github_token: ${{ secrets.GITHUB_TOKEN }}
-          publish_dir: docs/documentation-site
-          destination_dir: pre-release
-      - name: Publish reference docs (main branch)
-        uses: peaceiris/actions-gh-pages@v3
-        if: github.ref=='refs/heads/main'
-        with:
-          github_token: ${{ secrets.GITHUB_TOKEN }}
-          publish_dir: docs/documentation-site
-          destination_dir: ${{ env.GRASPOLOGIC_VERSION }}
-      - name: Publish latest reference docs (main branch)
-        uses: peaceiris/actions-gh-pages@v3
-        if: github.ref=='refs/heads/main'
-        with:
-          github_token: ${{ secrets.GITHUB_TOKEN }}
-          publish_dir: docs/documentation-site
-          destination_dir: latest
-      - name: Create tag and GitHub release
-        uses: ncipollo/release-action@v1
-        if: github.ref=='refs/heads/main'
-        with:
-          tag: ${{ env.GRASPOLOGIC_TAG }}
-          token: ${{ secrets.GITHUB_TOKEN }}
-          artifacts: versions_at_release.txt
-=======
           pip install pipdeptree
           export DEPS='dependencies_${{matrix.python_version}}_${{matrix.os}}.txt'
           echo "${{matrix.python_version}} ${{matrix.os}}" > $DEPS
@@ -200,5 +119,4 @@
         with:
           name: dependencies
           path: |
-            dependencies_${{matrix.python_version}}_${{matrix.os}}.txt
->>>>>>> 4c661796
+            dependencies_${{matrix.python_version}}_${{matrix.os}}.txt