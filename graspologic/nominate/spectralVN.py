--- conflicted
+++ resolved
@@ -7,12 +7,9 @@
 from sklearn.base import BaseEstimator
 from sklearn.neighbors import NearestNeighbors
 from sklearn.utils import check_array
-<<<<<<< HEAD
-=======
 from typing_extensions import Literal
 
 from graspologic.types import Dict, List, Tuple
->>>>>>> 4c661796
 
 from ..embed import AdjacencySpectralEmbed, BaseSpectralEmbed, LaplacianSpectralEmbed
 
@@ -202,11 +199,7 @@
         self.nearest_neighbors_.fit(self.embedding_)
         return self
 
-<<<<<<< HEAD
-    def predict(self, y: Union[list, np.ndarray]) -> Tuple[np.ndarray, np.ndarray]:
-=======
     def predict(self, y: Union[List, np.ndarray]) -> Tuple[np.ndarray, np.ndarray]:
->>>>>>> 4c661796
         """
         Nominates vertices for each seed vertex. Methodology is distance based ranking.
 
@@ -228,17 +221,10 @@
                         The matrix of distances associated with each element of the
                         nomination list.
         """
-<<<<<<< HEAD
-        y = check_array(y, ensure_2d=False)
-        self._check_y(y)
-        y = y.reshape(-1)
-        y_vec = self.embedding_[y.astype(np.int)]
-=======
         y_checked: np.ndarray = check_array(y, ensure_2d=False)
         self._check_y(y_checked)
         y_checked = y_checked.reshape(-1)
         y_vec = self.embedding_[y_checked.astype(np.int)]  # type: ignore
->>>>>>> 4c661796
         if not hasattr(self, "nearest_neighbors_"):
             raise ValueError("Fit must be called before predict.")
         distance_matrix, nomination_list = self.nearest_neighbors_.kneighbors(y_vec)
