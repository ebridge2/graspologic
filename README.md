# graspologic
[![Paper shield](https://img.shields.io/badge/JMLR-Paper-red)](http://www.jmlr.org/papers/volume20/19-490/19-490.pdf)
[![PyPI version](https://img.shields.io/pypi/v/graspologic.svg)](https://pypi.org/project/graspologic/)
[![Downloads shield](https://pepy.tech/badge/graspologic)](https://pepy.tech/project/graspologic)
[![Docs shield](https://img.shields.io/readthedocs/graspologic)](https://graspologic.readthedocs.io/)
![graspologic CI](https://github.com/microsoft/graspologic/workflows/graspologic%20CI/badge.svg)
[![codecov](https://codecov.io/gh/microsoft/graspologic/branch/dev/graph/badge.svg)](https://codecov.io/gh/microsoft/graspologic)
[![DOI](https://zenodo.org/badge/147768493.svg)](https://zenodo.org/badge/latestdoi/147768493)
[![License: MIT](https://img.shields.io/badge/License-MIT-yellow.svg)](https://opensource.org/licenses/MIT)

<<<<<<< HEAD

=======
>>>>>>> 76cc2a2e
## `graspologic` is a package for graph statistical algorithms.

- [Overview](#overview)
- [Documentation](#documentation)
- [System Requirements](#system-requirements)
- [Installation Guide](#installation-guide)
- [Contributing](#contributing)
- [License](#license)
- [Issues](#issues)

# Notice: `graspologic` is the merger project of `GraSPy` and `topologic`
We're actively merging these projects into one, but you may see some references to `graspy` or `topologic` from time to time in documentation and
issues. If you notice anything in the documentation referencing either graspy or topologic, please raise an issue (if one does not already exist)
noting the missed titles so we can address all of them.

# Overview
A graph, or network, provides a mathematically intuitive representation of data with some sort of relationship between items. For example, a social network can be represented as a graph by considering all participants in the social network as nodes, with connections representing whether each pair of individuals in the network are friends with one another. Naively, one might apply traditional statistical techniques to a graph, which neglects the spatial arrangement of nodes within the network and is not utilizing all of the information present in the graph. In this package, we provide utilities and algorithms designed for the processing and analysis of graphs with specialized graph statistical algorithms.

# Documentation
The official documentation with usage is at https://graspologic.readthedocs.io/en/latest/

Please visit the [tutorial section](https://microsoft.github.io/graspologic/tutorials/index.html) in the official website for more in depth usage.

# System Requirements
## Hardware requirements
`graspologic` package requires only a standard computer with enough RAM to support the in-memory operations.

## Software requirements
### OS Requirements
`graspologic` is tested on the following OSes:
- Linux x64
- macOS x64
- Windows 10 x64

And across the following versions of Python:
- 3.6 (x64)
- 3.7 (x64)
- 3.8 (x64)

If you try to use `graspologic` for a different platform than the ones listed and notice any unexpected behavior,
please feel free to [raise an issue](https://github.com/microsoft/graspologic/issues/new).  It's better for ourselves and our users
if we have concrete examples of things not working!

# Installation Guide
## Install from pip
```
pip install graspologic
```

## Install from Github
```
git clone https://github.com/microsoft/graspologic
cd graspologic
python3 -m venv venv
source venv/bin/activate
python3 setup.py install
```

# Contributing
We welcome contributions from anyone. Please see our [contribution guidelines](https://github.com/microsoft/graspologic/blob/dev/CONTRIBUTING.md) before making a pull request. Our
[issues](https://github.com/microsoft/graspologic/issues) page is full of places we could use help!
If you have an idea for an improvement not listed there, please
[make an issue](https://github.com/microsoft/graspologic/issues/new) first so you can discuss with the developers.

# License
This project is covered under the MIT License.

# Issues
We appreciate detailed bug reports and feature requests (though we appreciate pull requests even more!). Please visit our [issues](https://github.com/microsoft/graspologic/issues) page if you have questions or ideas.

# Citing `graspologic`
If you find `graspologic` useful in your work, please cite the package via the [GraSPy paper](http://www.jmlr.org/papers/volume20/19-490/19-490.pdf)

> Chung, J., Pedigo, B. D., Bridgeford, E. W., Varjavand, B. K., Helm, H. S., & Vogelstein, J. T. (2019). GraSPy: Graph Statistics in Python. Journal of Machine Learning Research, 20(158), 1-7.<|MERGE_RESOLUTION|>--- conflicted
+++ resolved
@@ -8,10 +8,6 @@
 [![DOI](https://zenodo.org/badge/147768493.svg)](https://zenodo.org/badge/latestdoi/147768493)
 [![License: MIT](https://img.shields.io/badge/License-MIT-yellow.svg)](https://opensource.org/licenses/MIT)
 
-<<<<<<< HEAD
-
-=======
->>>>>>> 76cc2a2e
 ## `graspologic` is a package for graph statistical algorithms.
 
 - [Overview](#overview)
@@ -21,11 +17,6 @@
 - [Contributing](#contributing)
 - [License](#license)
 - [Issues](#issues)
-
-# Notice: `graspologic` is the merger project of `GraSPy` and `topologic`
-We're actively merging these projects into one, but you may see some references to `graspy` or `topologic` from time to time in documentation and
-issues. If you notice anything in the documentation referencing either graspy or topologic, please raise an issue (if one does not already exist)
-noting the missed titles so we can address all of them.
 
 # Overview
 A graph, or network, provides a mathematically intuitive representation of data with some sort of relationship between items. For example, a social network can be represented as a graph by considering all participants in the social network as nodes, with connections representing whether each pair of individuals in the network are friends with one another. Naively, one might apply traditional statistical techniques to a graph, which neglects the spatial arrangement of nodes within the network and is not utilizing all of the information present in the graph. In this package, we provide utilities and algorithms designed for the processing and analysis of graphs with specialized graph statistical algorithms.
