--- conflicted
+++ resolved
@@ -12,38 +12,22 @@
 
 
 class Node2VecEmbedTest(unittest.TestCase):
-<<<<<<< HEAD
-    # these are not deterministic tests and can't be trusted to work consistently.
-    # See Issue #880
-    #     def test_n2v_returns_same_labels_with_different_nodeid_types(self):
-    #         probability_matrix = np.array([[0.95, 0.01], [0.01, 0.95]])
-    #         number_of_nodes_per_community = [20, 20]
-=======
     def test_n2v_returns_same_labels_with_different_nodeid_types(self):
         random_seed = 1
         probability_matrix = np.array([[0.95, 0.01], [0.01, 0.95]])
         number_of_nodes_per_community = [20, 20]
->>>>>>> 4c661796
 
-    #         sbm_sample = gc.simulations.sbm(
-    #             number_of_nodes_per_community, probability_matrix
-    #         )
-    #         sbm_graph = nx.from_numpy_array(sbm_sample)
+        sbm_sample = gc.simulations.sbm(
+            number_of_nodes_per_community, probability_matrix
+        )
+        sbm_graph = nx.from_numpy_array(sbm_sample)
 
-    #         graph = nx.Graph()
-    #         graph_as_strings = nx.Graph()
-    #         for s, t in sbm_graph.edges():
-    #             graph.add_edge(s, t, weight=1)
-    #             graph_as_strings.add_edge(str(s), str(t), weight=1)
+        graph = nx.Graph()
+        graph_as_strings = nx.Graph()
+        for s, t in sbm_graph.edges():
+            graph.add_edge(s, t, weight=1)
+            graph_as_strings.add_edge(str(s), str(t), weight=1)
 
-<<<<<<< HEAD
-    #         original_embedding = gc.embed.node2vec_embed(graph, random_seed=1)
-    #         string_embedding = gc.embed.node2vec_embed(graph_as_strings, random_seed=1)
-
-    #         k = KMeans(n_clusters=2)
-    #         original_labels = k.fit_predict(original_embedding[0])
-    #         string_labels = k.fit_predict(string_embedding[0])
-=======
         original_embedding = gc.embed.node2vec_embed(graph, random_seed=random_seed)
         string_embedding = gc.embed.node2vec_embed(
             graph_as_strings, random_seed=random_seed
@@ -53,48 +37,47 @@
 
         original_labels = k.fit_predict(original_embedding[0])
         string_labels = k.fit_predict(string_embedding[0])
->>>>>>> 4c661796
 
-    #         expected_labels = np.zeros(40, dtype=int)
-    #         expected_labels[20:] = 1
+        expected_labels = np.zeros(40, dtype=int)
+        expected_labels[20:] = 1
 
-    #         original_ari = adjusted_rand_score(original_labels, expected_labels)
-    #         string_ari = adjusted_rand_score(string_labels, expected_labels)
+        original_ari = adjusted_rand_score(original_labels, expected_labels)
+        string_ari = adjusted_rand_score(string_labels, expected_labels)
 
-    #         self.assertEqual(original_ari, string_ari)
+        self.assertEqual(original_ari, string_ari)
 
-    #     def test_n2v_directed_undirected_returns_same_clustering(self):
-    #         probability_matrix = np.array([[0.95, 0.01], [0.01, 0.95]])
-    #         number_of_nodes_per_community = [20, 20]
+    def test_n2v_directed_undirected_returns_same_clustering(self):
+        probability_matrix = np.array([[0.95, 0.01], [0.01, 0.95]])
+        number_of_nodes_per_community = [20, 20]
 
-    #         sbm_sample = gc.simulations.sbm(
-    #             number_of_nodes_per_community, probability_matrix
-    #         )
-    #         sbm_graph = nx.from_numpy_array(sbm_sample)
+        sbm_sample = gc.simulations.sbm(
+            number_of_nodes_per_community, probability_matrix
+        )
+        sbm_graph = nx.from_numpy_array(sbm_sample)
 
-    #         graph = nx.Graph()
-    #         graph_directed = nx.DiGraph()
-    #         for s, t in sbm_graph.edges():
-    #             graph.add_edge(s, t, weight=1)
+        graph = nx.Graph()
+        graph_directed = nx.DiGraph()
+        for s, t in sbm_graph.edges():
+            graph.add_edge(s, t, weight=1)
 
-    #             graph_directed.add_edge(s, t, weight=1)
-    #             graph_directed.add_edge(t, s, weight=1)
+            graph_directed.add_edge(s, t, weight=1)
+            graph_directed.add_edge(t, s, weight=1)
 
-    #         undirected_embedding = gc.embed.node2vec_embed(graph, random_seed=1)
-    #         directed_embedding = gc.embed.node2vec_embed(graph_directed, random_seed=1)
+        undirected_embedding = gc.embed.node2vec_embed(graph, random_seed=1)
+        directed_embedding = gc.embed.node2vec_embed(graph_directed, random_seed=1)
 
-    #         k = KMeans(n_clusters=2, random_state=1234)
-    #         undirected_labels = k.fit_predict(undirected_embedding[0])
-    #         k = KMeans(n_clusters=2, random_state=1234)
-    #         directed_labels = k.fit_predict(directed_embedding[0])
+        k = KMeans(n_clusters=2, random_state=1234)
+        undirected_labels = k.fit_predict(undirected_embedding[0])
+        k = KMeans(n_clusters=2, random_state=1234)
+        directed_labels = k.fit_predict(directed_embedding[0])
 
-    #         expected_labels = np.zeros(40, dtype=int)
-    #         expected_labels[20:] = 1
+        expected_labels = np.zeros(40, dtype=int)
+        expected_labels[20:] = 1
 
-    #         undirected_ari = adjusted_rand_score(undirected_labels, expected_labels)
-    #         directed_ari = adjusted_rand_score(directed_labels, expected_labels)
+        undirected_ari = adjusted_rand_score(undirected_labels, expected_labels)
+        directed_ari = adjusted_rand_score(directed_labels, expected_labels)
 
-    #         self.assertEqual(undirected_ari, directed_ari)
+        self.assertEqual(undirected_ari, directed_ari)
 
     def test_node2vec_embed(self):
         g = nx.florentine_families_graph()
