# Copyright (c) Microsoft Corporation and contributors.
# Licensed under the MIT License.

import unittest

import beartype.roar
import matplotlib.pyplot as plt
import numpy as np
import pandas as pd
from scipy.sparse import csr_matrix
from sklearn.mixture import GaussianMixture

from graspologic.plot.plot import (
    _sort_inds,
    gridplot,
    heatmap,
    networkplot,
    pairplot,
    pairplot_with_gmm,
)
from graspologic.simulations.simulations import er_np, sbm


def _test_pairplot_with_gmm_inputs(caller: unittest.TestCase, **kws):
    X = np.random.rand(15, 3)
    gmm = GaussianMixture(n_components=3, **kws).fit(X)
    labels = ["A"] * 5 + ["B"] * 5 + ["C"] * 5
    # test data
    with caller.assertRaises(ValueError):
        pairplot_with_gmm(X="test", gmm=gmm)

    with caller.assertRaises(ValueError):
        pairplot_with_gmm(X=X, gmm=gmm, labels=["A"])

    with caller.assertRaises(NameError):
        pairplot_with_gmm(X, gmm=None)


def _test_pairplot_with_gmm_outputs(**kws):
    X = np.random.rand(15, 3)
    gmm = GaussianMixture(n_components=3, **kws).fit(X)
    labels = ["A"] * 5 + ["B"] * 5 + ["C"] * 5
    cluster_palette = {0: "red", 1: "blue", 2: "green"}
    label_palette = {"A": "red", "B": "blue", "C": "green"}
    fig = pairplot_with_gmm(X, gmm)
    fig = pairplot_with_gmm(
        X,
        gmm,
        labels=labels,
        cluster_palette=cluster_palette,
        label_palette=label_palette,
    )


class TestPlot(unittest.TestCase):
    def test_common_inputs(self):
        X = er_np(100, 0.5)
        x = np.random.rand(100, 1)
        y = np.random.rand(100, 1)
        grid_labels = ["Test1"]

        # test figsize
        figsize = "bad figsize"
        with self.assertRaises(TypeError):
            heatmap(X, figsize=figsize)
        with self.assertRaises(beartype.roar.BeartypeCallHintPepParamException):
            with self.assertRaises(TypeError):
                networkplot(adjacency=X, x=x, y=y, figsize=figsize)

        # test height
        height = "1"
        with self.assertRaises(TypeError):
            gridplot([X], grid_labels, height=height)
        with self.assertRaises(TypeError):
            pairplot(X, height=height)

        # test title
        title = 1
        with self.assertRaises(TypeError):
            heatmap(X, title=title)
        with self.assertRaises(TypeError):
            gridplot([X], grid_labels, title=title)
        with self.assertRaises(TypeError):
            pairplot(X, title=title)
        with self.assertRaises(beartype.roar.BeartypeCallHintPepParamException):
            with self.assertRaises(TypeError):
                networkplot(adjacency=X, x=x, y=y, title=title)

        # test context
        context = 123
        with self.assertRaises(TypeError):
            heatmap(X, context=context)
        with self.assertRaises(TypeError):
            gridplot([X], grid_labels, context=context)
        with self.assertRaises(TypeError):
            pairplot(X, context=context)
        with self.assertRaises(beartype.roar.BeartypeCallHintPepParamException):
            with self.assertRaises(TypeError):
                networkplot(adjacency=X, x=x, y=y, context=context)

        context = "journal"
        with self.assertRaises(ValueError):
            heatmap(X, context=context)
        with self.assertRaises(ValueError):
            gridplot([X], grid_labels, context=context)
        with self.assertRaises(ValueError):
            pairplot(X, context=context)
        with self.assertRaises(ValueError):
            networkplot(adjacency=X, x=x, y=y, context=context)

        # test font scales
        font_scales = ["1", []]
        for font_scale in font_scales:
            with self.assertRaises(TypeError):
                heatmap(X, font_scale=font_scale)
            with self.assertRaises(TypeError):
                gridplot([X], grid_labels, font_scale=font_scale)
            with self.assertRaises(TypeError):
                pairplot(X, font_scale=font_scale)
            with self.assertRaises(beartype.roar.BeartypeCallHintPepParamException):
                with self.assertRaises(TypeError):
                    networkplot(adjacency=X, x=x, y=y, font_scale=font_scale)

        # ticklabels
        with self.assertRaises(TypeError):
            xticklabels = "labels"
            yticklabels = "labels"
            heatmap(X, xticklabels=xticklabels, yticklabels=yticklabels)

        with self.assertRaises(ValueError):
            xticklabels = ["{}".format(i) for i in range(5)]
            yticklabels = ["{}".format(i) for i in range(5)]
            heatmap(X, xticklabels=xticklabels, yticklabels=yticklabels)

        with self.assertRaises(TypeError):
            heatmap(X, title_pad="f")

        with self.assertRaises(TypeError):
            gridplot([X], title_pad="f")

        with self.assertRaises(TypeError):
            heatmap(X, hier_label_fontsize="f")

        with self.assertRaises(TypeError):
            gridplot([X], hier_label_fontsize="f")

    def test_heatmap_inputs(self):
        """
        test parameter checks
        """
        X = np.random.rand(10, 10)

        with self.assertRaises(TypeError):
            heatmap(X="input")

        # transform
        with self.assertRaises(ValueError):
            transform = "bad transform"
            heatmap(X, transform=transform)

        # cmap
        with self.assertRaises(TypeError):
            cmap = 123
            heatmap(X, cmap=cmap)

        # center
        with self.assertRaises(TypeError):
            center = "center"
            heatmap(X, center=center)

        # cbar
        with self.assertRaises(TypeError):
            cbar = 1
            heatmap(X, cbar=cbar)

    def test_heatmap_output(self):
        """
        simple function to see if plot is made without errors
        """
        X = er_np(10, 0.5)
        xticklabels = ["Dimension {}".format(i) for i in range(10)]
        yticklabels = ["Dimension {}".format(i) for i in range(10)]

        fig = heatmap(
            X, transform="log", xticklabels=xticklabels, yticklabels=yticklabels
        )
        fig = heatmap(X, transform="zero-boost")
        fig = heatmap(X, transform="simple-all")
        fig = heatmap(X, transform="simple-nonzero")
        fig = heatmap(X, transform="binarize")
        fig = heatmap(X, cmap="gist_rainbow")

    def test_gridplot_inputs(self):
        X = [er_np(10, 0.5)]
        labels = ["ER(10, 0.5)"]

        with self.assertRaises(TypeError):
            gridplot(X="input", labels=labels)

        with self.assertRaises(ValueError):
            gridplot(X, labels=["a", "b"])

        # transform
        with self.assertRaises(ValueError):
            transform = "bad transform"
            gridplot(X, labels=labels, transform=transform)

    def test_gridplot_outputs(self):
        """
        simple function to see if plot is made without errors
        """
        X = [er_np(10, 0.5) for _ in range(2)]
        labels = ["Random A", "Random B"]
        fig = gridplot(X, labels)
        fig = gridplot(X, labels, transform="zero-boost")
        fig = gridplot(X, labels, "simple-all", title="Test", font_scale=0.9)

    def test_pairplot_inputs(self):
        X = np.random.rand(15, 3)
        Y = ["A"] * 5 + ["B"] * 5 + ["C"] * 5

        # test data
        with self.assertRaises(TypeError):
            pairplot(X="test")

        with self.assertRaises(ValueError):
            pairplot(X=X, labels=["A"])

        with self.assertRaises(TypeError):
            pairplot(X, col_names="A")

        with self.assertRaises(ValueError):
            pairplot(X, col_names=["1", "2"])

        with self.assertRaises(ValueError):
            pairplot(X, col_names=["1", "2", "3"], variables=[1, 2, 3, 4])

        with self.assertRaises(KeyError):
            pairplot(X, col_names=["1", "2", "3"], variables=["A", "B"])

    def test_pairplot_outputs(self):
        X = np.random.rand(15, 3)
        Y = ["A"] * 5 + ["B"] * 5 + ["C"] * 5
        col_names = ["Feature1", "Feature2", "Feature3"]

        fig = pairplot(X)
        fig = pairplot(X, Y)
        fig = pairplot(X, Y, col_names)
        fig = pairplot(
            X,
            Y,
            col_names,
            title="Test",
            height=1.5,
            variables=["Feature1", "Feature2"],
        )

    def test_pairplot_with_gmm_inputs_type_full(self):
        _test_pairplot_with_gmm_inputs(self, covariance_type="full")

    def test_pairplot_with_gmm_inputs_type_diag(self):
        _test_pairplot_with_gmm_inputs(self, covariance_type="diag")

    def test_pairplot_with_gmm_inputs_type_tied(self):
        _test_pairplot_with_gmm_inputs(self, covariance_type="tied")

    def test_pairplot_with_gmm_inputs_type_spherical(self):
        _test_pairplot_with_gmm_inputs(self, covariance_type="spherical")

    def test_pairplot_with_gmm_outputs_type_full(self):
        _test_pairplot_with_gmm_outputs(covariance_type="full")

    def test_pairplot_with_gmm_outputs_type_diag(self):
        _test_pairplot_with_gmm_outputs(covariance_type="diag")

    def test_pairplot_with_gmm_outputs_type_tied(self):
        _test_pairplot_with_gmm_outputs(covariance_type="tied")

    def test_pairplot_with_gmm_outputs_type_spherical(self):
        _test_pairplot_with_gmm_outputs(covariance_type="spherical")

    def test_networkplot_inputs(self):
<<<<<<< HEAD
        X = np.random.rand(15, 3)
=======
        X = er_np(15, 0.5)
>>>>>>> 4c661796
        x = np.random.rand(15, 1)
        y = np.random.rand(15, 1)
        with self.assertRaises(beartype.roar.BeartypeCallHintPepParamException):
            with self.assertRaises(TypeError):
                networkplot(adjacency="test", x=x, y=y)

            with self.assertRaises(TypeError):
                networkplot(adjacency=X, x=["A"], y=["A"])

            with self.assertRaises(TypeError):
                networkplot(
                    adjacency=csr_matrix(X), x="source", y="target", node_data="data"
                )

            with self.assertRaises(TypeError):
                networkplot(adjacency=X, x=x, y=y, node_data="data")

            with self.assertRaises(TypeError):
                networkplot(adjacency=X, x=x, y=y, node_hue=(5, 5))

            with self.assertRaises(TypeError):
                networkplot(adjacency=X, x=x, y=y, palette=4)

            with self.assertRaises(TypeError):
                networkplot(adjacency=X, x=x, y=y, node_size=(5, 5))

            with self.assertRaises(TypeError):
                networkplot(adjacency=X, x=x, y=y, node_sizes=4)

            with self.assertRaises(TypeError):
                networkplot(adjacency=X, x=x, y=y, node_alpha="test")

            with self.assertRaises(TypeError):
                networkplot(adjacency=X, x=x, y=y, edge_hue=4)

            with self.assertRaises(TypeError):
                networkplot(adjacency=csr_matrix(X), x=x, y=y, edge_alpha="test")

            with self.assertRaises(TypeError):
                networkplot(adjacency=X, x=x, y=y, edge_linewidth="test")

            with self.assertRaises(TypeError):
                networkplot(adjacency=X, x=x, y=y, ax="test")

            with self.assertRaises(TypeError):
                networkplot(adjacency=X, x=x, y=y, legend=4)

<<<<<<< HEAD
    def test_networkplot_outputs(self):
        X = np.random.rand(15, 3)
=======
    def test_networkplot_outputs_int(self):
        X = er_np(15, 0.5)
>>>>>>> 4c661796
        xarray = np.random.rand(15, 1)
        yarray = np.random.rand(15, 1)
        xstring = "source"
        ystring = "target"
        node_df = pd.DataFrame(index=range(X.shape[0]))
        node_df.loc[:, "source"] = xarray
        node_df.loc[:, "target"] = yarray
        hue = np.random.randint(2, size=15)
        palette = {0: (0.8, 0.4, 0.2), 1: (0, 0.9, 0.4)}
        size = np.random.rand(15)
        sizes = (10, 200)

        fig = networkplot(adjacency=X, x=xarray, y=yarray)
        fig = networkplot(adjacency=csr_matrix(X), x=xarray, y=yarray)
        fig = networkplot(adjacency=X, x=xstring, y=ystring, node_data=node_df)
        fig = networkplot(
            adjacency=csr_matrix(X), x=xstring, y=ystring, node_data=node_df
        )
        fig = plt.figure()
        ax = fig.add_subplot(211)
        fig = networkplot(
            adjacency=X,
            x=xarray,
            y=yarray,
            node_hue=hue,
            palette=palette,
            node_size=size,
            node_sizes=sizes,
            node_alpha=0.5,
            edge_alpha=0.4,
            edge_linewidth=0.6,
            ax=ax,
        )

<<<<<<< HEAD
=======
    def test_networkplot_outputs_str(self):
        X = er_np(15, 0.7)
        node_df = pd.DataFrame(index=["node {}".format(i) for i in range(15)])
        node_df.loc[:, "source"] = np.random.rand(15, 1)
        node_df.loc[:, "target"] = np.random.rand(15, 1)
        node_df.loc[:, "hue"] = np.random.randint(2, size=15)
        palette = {0: (0.8, 0.4, 0.2), 1: (0, 0.9, 0.4)}
        size = np.random.rand(15)
        sizes = (10, 200)

        fig = networkplot(
            adjacency=X,
            x="source",
            y="target",
            node_data=node_df,
            node_hue="hue",
            palette=palette,
            node_size=size,
            node_sizes=sizes,
            node_alpha=0.5,
            edge_alpha=0.4,
            edge_linewidth=0.6,
        )

>>>>>>> 4c661796
    def test_sort_inds(self):
        B = np.array(
            [
                [0, 0.2, 0.1, 0.1, 0.1],
                [0.2, 0.8, 0.1, 0.3, 0.1],
                [0.15, 0.1, 0, 0.05, 0.1],
                [0.1, 0.1, 0.2, 1, 0.1],
                [0.1, 0.2, 0.1, 0.1, 0.8],
            ]
        )

        g = sbm([10, 30, 50, 25, 25], B, directed=True)
        degrees = g.sum(axis=0) + g.sum(axis=1)
        degree_sort_inds = np.argsort(degrees)
        labels2 = 40 * ["0"] + 100 * ["1"]
        labels1 = 10 * ["d"] + 30 * ["c"] + 50 * ["d"] + 25 * ["e"] + 25 * ["c"]
        labels1 = np.array(labels1)
        labels2 = np.array(labels2)
        sorted_inds = _sort_inds(g, labels1, labels2, True)
        # sort outer blocks first if given, sort by num verts in the block
        # for inner hier, sort by num verts for that category across the entire graph
        # ie if there are multiple inner hier across different outer blocks, sort
        # by prevalence in the entire graph, not within block
        # this is to make the ordering within outer block consistent
        # within a block, sort by degree

        # outer block order should thus be: 1, 0
        # inner block order should thus be: d, c, e

        # show that outer blocks are sorted correctly
        labels2 = labels2[sorted_inds]
        self.assertTrue(np.all(labels2[:100] == "1"))
        self.assertTrue(np.all(labels2[100:] == "0"))

        # show that inner blocks are sorted correctly
        labels1 = labels1[sorted_inds]
        self.assertTrue(np.all(labels1[:50] == "d"))
        self.assertTrue(np.all(labels1[50:75] == "c"))
        self.assertTrue(np.all(labels1[75:100] == "e"))
        self.assertTrue(np.all(labels1[100:110] == "d"))
        self.assertTrue(np.all(labels1[110:] == "c"))

        # show that within block, everything is in descending degree order
        degrees = degrees[sorted_inds]
        self.assertTrue(np.all(np.diff(degrees[:50]) <= 0))
        self.assertTrue(np.all(np.diff(degrees[50:75]) <= 0))
        self.assertTrue(np.all(np.diff(degrees[75:100]) <= 0))
        self.assertTrue(np.all(np.diff(degrees[100:110]) <= 0))
        self.assertTrue(np.all(np.diff(degrees[110:]) <= 0))<|MERGE_RESOLUTION|>--- conflicted
+++ resolved
@@ -280,11 +280,7 @@
         _test_pairplot_with_gmm_outputs(covariance_type="spherical")
 
     def test_networkplot_inputs(self):
-<<<<<<< HEAD
-        X = np.random.rand(15, 3)
-=======
         X = er_np(15, 0.5)
->>>>>>> 4c661796
         x = np.random.rand(15, 1)
         y = np.random.rand(15, 1)
         with self.assertRaises(beartype.roar.BeartypeCallHintPepParamException):
@@ -332,13 +328,8 @@
             with self.assertRaises(TypeError):
                 networkplot(adjacency=X, x=x, y=y, legend=4)
 
-<<<<<<< HEAD
-    def test_networkplot_outputs(self):
-        X = np.random.rand(15, 3)
-=======
     def test_networkplot_outputs_int(self):
         X = er_np(15, 0.5)
->>>>>>> 4c661796
         xarray = np.random.rand(15, 1)
         yarray = np.random.rand(15, 1)
         xstring = "source"
@@ -373,8 +364,6 @@
             ax=ax,
         )
 
-<<<<<<< HEAD
-=======
     def test_networkplot_outputs_str(self):
         X = er_np(15, 0.7)
         node_df = pd.DataFrame(index=["node {}".format(i) for i in range(15)])
@@ -399,7 +388,6 @@
             edge_linewidth=0.6,
         )
 
->>>>>>> 4c661796
     def test_sort_inds(self):
         B = np.array(
             [
